"""
Thumbnail Generation API

This module defines a FastAPI application for a Thumbnail Generation API.
"""

from contextlib import asynccontextmanager

import sentry_sdk
from fastapi import APIRouter, FastAPI, Request
<<<<<<< HEAD
from fastapi.middleware.cors import CORSMiddleware
from fastapi.responses import JSONResponse
from sentry_sdk.integrations.asgi import SentryAsgiMiddleware

from api.core.api import ApiError
=======
from fastapi.responses import JSONResponse
from fastapi.middleware.cors import CORSMiddleware
from sentry_sdk.integrations.asgi import SentryAsgiMiddleware

>>>>>>> 87674544
from api.router import generate, health, swc
from api.router.core import core_router
from api.settings import settings
from api.core.api import ApiError

tags_metadata = [
    {
        "name": "Health",
        "description": "Endpoints related to checking the health of the application",
    },
    {
        "name": "Generate",
        "description": "Endpoints related to generating the thumbnail of a resource",
    },
    {
        "name": "Soma",
        "description": "Endpoints related to generating the soma reconstruction of a morphology",
    },
]


@asynccontextmanager
async def lifespan(app: FastAPI):
    """
    Lifespan events set the events that will be executed at the startup (before yield)
    and the shutdown (after yield) of the application
    """
    # pylint: disable=unused-argument
    # pylint: disable=redefined-outer-name
    # Startup code
    if settings.sentry_dsn:
        sentry_sdk.init(
            dsn=settings.sentry_dsn,
            traces_sample_rate=settings.sentry_traces_sample_rate,
            profiles_sample_rate=settings.sentry_profiles_sample_rate,
            environment=settings.environment,
        )
    yield


app = FastAPI(
    title="Thumbnail Generation API",
    debug=settings.debug_mode,
    lifespan=lifespan,
    version="0.6.2",
    openapi_tags=tags_metadata,
    docs_url=f"{settings.base_path}/docs",
    openapi_url=f"{settings.base_path}/openapi.json",
)


base_router = APIRouter(prefix=settings.base_path)

app.add_middleware(
    CORSMiddleware,
    allow_origins=settings.whitelisted_cors_urls or [],
    allow_credentials=True,
    allow_methods=["*"],
    allow_headers=["*"],
)


@app.exception_handler(ApiError)
async def my_custom_exception_handler(request: Request, exc: ApiError):
<<<<<<< HEAD
    print("–– – main.py:81 – exc:", exc)
    return JSONResponse(
        status_code=ApiError.http_status_code,
        content={
            "message": exc.message,
            "code": exc.error_code,
        },
=======
    return JSONResponse(
        status_code=ApiError.http_status_code,
        content={"detail": exc.message},
>>>>>>> 87674544
    )


# ASGI middleware to capture incoming HTTP request
app.add_middleware(SentryAsgiMiddleware)

# Include routers
base_router.include_router(core_router, tags=["Core"])
base_router.include_router(generate.router, prefix="/generate", tags=["Generate"])
base_router.include_router(swc.router, prefix="/soma", tags=["Soma"])
base_router.include_router(health.router, tags=["Health"])

app.include_router(base_router)<|MERGE_RESOLUTION|>--- conflicted
+++ resolved
@@ -8,22 +8,14 @@
 
 import sentry_sdk
 from fastapi import APIRouter, FastAPI, Request
-<<<<<<< HEAD
 from fastapi.middleware.cors import CORSMiddleware
 from fastapi.responses import JSONResponse
 from sentry_sdk.integrations.asgi import SentryAsgiMiddleware
 
 from api.core.api import ApiError
-=======
-from fastapi.responses import JSONResponse
-from fastapi.middleware.cors import CORSMiddleware
-from sentry_sdk.integrations.asgi import SentryAsgiMiddleware
-
->>>>>>> 87674544
 from api.router import generate, health, swc
 from api.router.core import core_router
 from api.settings import settings
-from api.core.api import ApiError
 
 tags_metadata = [
     {
@@ -84,19 +76,12 @@
 
 @app.exception_handler(ApiError)
 async def my_custom_exception_handler(request: Request, exc: ApiError):
-<<<<<<< HEAD
-    print("–– – main.py:81 – exc:", exc)
     return JSONResponse(
         status_code=ApiError.http_status_code,
         content={
             "message": exc.message,
             "code": exc.error_code,
         },
-=======
-    return JSONResponse(
-        status_code=ApiError.http_status_code,
-        content={"detail": exc.message},
->>>>>>> 87674544
     )
 
 
